--- conflicted
+++ resolved
@@ -9,10 +9,7 @@
 DATABASES = {
     "default": DATABASES_DEFAULT,       # noqa: F405
 }
-<<<<<<< HEAD
-JUPYTERCON_BASE_URL = "https://jupytercon.com"
-=======
 
 ACCOUNT_DEFAULT_HTTP_PROTOCOL = "https"
->>>>>>> c913cd9d
+JUPYTERCON_BASE_URL = "https://jupytercon.com"
 SECURE_SSL_REDIRECT = True