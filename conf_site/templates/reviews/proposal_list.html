{% extends "base.html" %}
{% load crispy_forms_tags i18n review_tags %}
{% load static %}

{% block title %} - Reviewing {{ proposal_category }} {{ proposal_kind }}s{% endblock %}

{% block body %}
<div class="container">
  {% include "reviews/_proposal_mini_navigation.html" %}
  <h2>{% block page-title %}{{ proposal_category }} {{ proposal_kind }}s{% endblock %}</h2>
  {% if config.BLIND_REVIEWERS and request.user.is_superuser %}
    <p class="bg-info">
      Your superuser status is ignoring the enabled
      <strong>BLIND_REVIEWERS</strong> setting.
    </p>
  {% endif %}
  <p>
    <strong>{{ num_proposals }}</strong> proposal{{ num_proposals|pluralize }}
    (
    <strong>{{ num_posters }}</strong> poster{{ num_posters|pluralize }},
    <strong>{{ num_talks }}</strong> talk{{ num_talks|pluralize }},
    <strong>{{ num_tutorials }}</strong> tutorial{{ num_tutorials|pluralize }}
    )
  </p>
  {% if request.user.is_superuser %}
  <form method="post" action="{% url 'review_multiedit' %}" id="form-multiedit">
    {% csrf_token %}
    {% include 'reviews/_proposal_multiedit_buttons.html' %}
  {% endif %}
  {% include "_pagination.html" %}
  <table class="table table-bordered table-hover" id="table-proposals">
    <thead>
      {% if request.user.is_superuser %}
        <th></th>
      {% endif %}
      <th>{% trans "Number" %}</th>
      {% if not config.BLIND_REVIEWERS or request.user.is_superuser %}
        <th>{% trans "Speaker" %}</th>
      {% endif %}
      <th>{% trans "Title" %}</th>
      <th>{% trans "Category" %}</th>
      {% if request.user.is_superuser %}
      <th><i class="fa fa-comment" title="{% trans 'Number of Messages' %}"></i></th>
      <th>{% trans "+1" %}</th>
      <th>{% trans "+0" %}</th>
      <th>{% trans "-0" %}</th>
      <th>{% trans "-1" %}</th>
      <th><span title="I abstain from voting on this proposal">{% trans "A" %}</span></th>
      {% endif %}
      <th><i class="fa fa-hashtag" title="{% trans 'Total Number of Reviews' %}"></i></th>
<<<<<<< HEAD
      <th><a href="#" class="tip" title="{% trans 'Your Rating' %}"><i class="fa fa-user"></i></a></th>
      {% if request.user.is_superuser %}<th>{% trans "Status" %}</th>{% endif %}
=======
      <th class="sorter-user-scores"><a href="#" class="tip" title="{% trans 'Your Rating' %}"><i class="fa fa-user"></i></a></th>
      <th>{% trans "Status" %}</th>
>>>>>>> 50fe6fbc
    </thead>
    <tbody>
      {% for proposal in proposal_list %}<tr>
        {% if request.user.is_superuser %}
          <td><input type="checkbox" name="proposal_pk" value="{{ proposal.pk }}"></td>
        {% endif %}
        <td>{{ proposal.number }}</td>
        {% if not config.BLIND_REVIEWERS or request.user.is_superuser %}
          <td>{{ proposal.speaker.name }}</td>
        {% endif %}
        <td>
          <a href="{% url 'review_proposal_detail' proposal.pk %}">
            {{ proposal.title }}
          </a>
        </td>
        <td>{{ proposal.kind.name }}</td>
        {% if request.user.is_superuser %}
        <td>{{ proposal.feedback_count }}</td>
        <td>{{ proposal.plus_one }}</td>
        <td>{{ proposal.plus_zero }}</td>
        <td>{{ proposal.minus_zero }}</td>
        <td>{{ proposal.minus_one }}</td>
        <td>{{ proposal.true_zero }}</td>
        {% endif %}
        <td>{{ proposal.total_votes }}</td>
        <td>{% user_score proposal request.user %}</td>
        {% if request.user.is_superuser %}<td>
          {% if proposal.review_result %}
            {{ proposal.review_result.get_status_display }}
          {% else %}
            Undecided
          {% endif %}
        </td>{% endif %}
      </tr>{% endfor %}
    </tbody>
  </table>
  {% include "_pagination.html" %}
  {% if request.user.is_superuser %}
  {% include 'reviews/_proposal_multiedit_buttons.html' %}
  <div id="send-email-section">
    <h3>Send Email Message</h3>
    <p><em>This will send an email message to all selected proposals.</em></p>
    {{ notification_form|crispy }}
    <div class="btn-group" role="group" style="margin-bottom: 1rem">
      <button type="submit" class="btn btn-primary" name="send_notification" value="EHLO">
        <i class="fa fa-envelope" aria-hidden="true"></i> Send Email Message
      </button>
    </div>
  </div>
  </form>
  {% endif %}
</div>
{% endblock %}

{% block extra_script %}
<script src="{% static 'js/jquery.tablesorter.js' %}"></script>
<script src="{% static 'js/jquery.tablesorter.widgets.js' %}"></script>
<script>
  $.tablesorter.addParser({
    id: "user-scores",
    is: function(s, table, cell, $cell) { return false; },
    format: function(s, table, cell, cellIndex) {
      return s
        .replace(/\−1/g, 1)
        .replace(/\−0/g, 2)
        .replace(/\+0/g, 3)
        .replace(/\+1/g, 4)
    },
    type: "numeric"
  });
  $(function() {
    $("#table-proposals").tablesorter({
      cssIcon: "fa",
      cssIconAsc: "fa-sort-asc",
      cssIconDesc: "fa-sort-desc",
      headerTemplate: "{content} {icon}",
    });
    jQuery("button[name='select_all'").click(function(){
      jQuery("input[name='proposal_pk']").prop("checked", true);
    });
    jQuery("button[name='select_none'").click(function(){
      jQuery("input[name='proposal_pk']").prop("checked", false);
    });
    // Remove notification form if we are trying to edit the proposal's
    // status; its elements are not needed.
    jQuery("button.btn-status").click(function(){
      jQuery("div#send-email-section").remove()
    })
  });
</script>
{% endblock %}<|MERGE_RESOLUTION|>--- conflicted
+++ resolved
@@ -48,13 +48,8 @@
       <th><span title="I abstain from voting on this proposal">{% trans "A" %}</span></th>
       {% endif %}
       <th><i class="fa fa-hashtag" title="{% trans 'Total Number of Reviews' %}"></i></th>
-<<<<<<< HEAD
-      <th><a href="#" class="tip" title="{% trans 'Your Rating' %}"><i class="fa fa-user"></i></a></th>
+      <th class="sorter-user-scores"><a href="#" class="tip" title="{% trans 'Your Rating' %}"><i class="fa fa-user"></i></a></th>
       {% if request.user.is_superuser %}<th>{% trans "Status" %}</th>{% endif %}
-=======
-      <th class="sorter-user-scores"><a href="#" class="tip" title="{% trans 'Your Rating' %}"><i class="fa fa-user"></i></a></th>
-      <th>{% trans "Status" %}</th>
->>>>>>> 50fe6fbc
     </thead>
     <tbody>
       {% for proposal in proposal_list %}<tr>
@@ -122,6 +117,8 @@
         .replace(/\−0/g, 2)
         .replace(/\+0/g, 3)
         .replace(/\+1/g, 4)
+        .replace(/A/, 5)
+        .replace(/G/, 6)
     },
     type: "numeric"
   });
