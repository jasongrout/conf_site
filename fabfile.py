--- conflicted
+++ resolved
@@ -50,13 +50,8 @@
 def production():
     """ Use production. Preface tasks with production to run in production. """
     env.environment = 'production'
-<<<<<<< HEAD
-    env.hosts = ['104.239.175.74']
-    env.server_name = 'confsite.pydata.org'
-=======
     env.hosts = ['seattle.pydata.org']
     env.server_name = 'seattle.pydata.org'
->>>>>>> d97d15bc
     env.requirements = 'production.txt'
 
 @task
